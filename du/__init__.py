--- conflicted
+++ resolved
@@ -2,90 +2,58 @@
 """
 tools from `The DL@DU Project`.
 
-<<<<<<< HEAD
-The |module structure|, along with the (non-helper) $functions$
-and $classes$, are, as of this release,
-
-   |du|
-   ├── |lib.py|  !the core library!
-   │   ├── $center$         mean-center some data, and/or
-   │   ├── $normalize$      normalize it
-   │   ├── $coh_split$      split out testing data
-   │   ├── $train$          train a model
-   │   ├── $cross_validate$ cross-validate train a model
-   │   ├── $confusion_matrix$
-   │   ├── $r-squared$
-   │   ├── $optimize_ols$   find optimal lr and momentum
-   │   └── $LearnParams$    adaptive training hyper-params
-   ├── |models.py|  !model classes for feed-forward nets!
-   │   └── $DenseFF$        factory for dense FF nets
-   ├── |examples.py|
-   ├── |conv|  !convolutional tools for images and more!
-   │   └── |models.py|
-   ├── |rec|   !recurrence and natural language processing!
-   │   ├── |lib.py|
-   │   │   ├── |ngrams.py|  model n-grams given a word corpus
-   │   │   └── |cbow.py|    model CBOW word vecs for a corpus
-   │   ├── |examples.py|
-   │   └── |models.py|
-   └── |util.py|  !potentially helpful utilites!
-       └── $stand_args$     easily set up commandline options
-
-Suggestions for importing `DUlib`'s functionality into your
-programs:
-  ...
-  `import du.lib as dulib`
-  `from du.models import DenseFF`
-=======
-The |module structure|, along with the (non-helper) $functions$ and
-$classes$, are, as of this release,
+The |module| structure, along with the (non-helper) $functions$ and
+$classes$ are, as of this release,
 
   |du|
-  ├── |lib.py|  !the core library!
-  │   ├── $center$         mean-center some data
-  │   ├── $normalize$      normalize data
-  │   ├── $coh_split$      split out testing data
-  │   ├── $train$          train a model
-  │   ├── $cross_validate$ cross-validate train a model
-  │   ├── $confusion_matrix$
-  │   ├── $r-squared$
-  │   ├── $optimize_ols$   find optimal lr and momentum
-  │   ├── $LearnParams_$   class for adding training hyper-params
-  │   └── $Momenum$        add momentum to SGD
-  ├── |models.py|  !model classes for feed-forward nets!
-  │   ├── $denseFFhidden$  compose dense layers
-  │   ├── $polyize$        for making polynomials
-  │   ├── $SimpleLinReg$   fit polys to 2d point clouds
-  │   ├── $FFNet_$         base class for feed-forward nets
-  │   └── $DenseFFNet$     factory for dense FF nets
-  ├── |examples.py|
-  ├── |conv|  !convolutional tools for images and more!
-  │   └── |models.py|
-  ├── |rec|   !recurrence and natural language processing!
-  │   ├── |lib.py|
-  │   │   ├── |ngrams.py|  model n-grams for a word corpus
-  │   │   └── |cbow.py|    model CBOW wordvecs given a corpus
-  │   ├── |examples.py|
-  │   └── |models.py|
-  └── |util.py|  !potentially helpful utilites!
-      └── $stand_args$     easily set command-line options
+  ├─ |lib.py|     !the core library!
+  │  ├─ $center$          mean-center some data
+  │  ├─ $normalize$       normalize data
+  │  ├─ $coh_split$       split out testing data
+  │  ├─ $train$           train a model
+  │  ├─ $cross_validate$  cross-validate train a model
+  │  ├─ $confusion_matrix$
+  │  ├─ $r-squared$
+  │  ├─ $optimize_ols$    optimize learning rate and momentum
+  │  ├─ $LearnParams_$    class to add training hyper-params
+  │  └─ $Momentum$        add momentum to SGD
+  ├─ |models.py|  !model classes for feed-forward nets!
+  │  ├─ $denseFFhidden$   compose dense layers
+  │  ├─ $polyize$         for making polynomials
+  │  ├─ $FFNet_$          base class for feed-forward nets
+  │  ├─ $SimpleLinReg$    fit polys to 2d point clouds
+  │  └─ $DenseFFNet$      factory for dense FF nets
+  ├─ |examples.py|
+  ├─ |conv|       !convolutional tools for images and more!
+  │  ├─ |models.py|
+  │  │  ├─ $metalayer$    make a conv2d plus max_pooling layer
+  │  │  ├─ $convFFhidden$ make a composition of metalayers
+  │  │  ├─ $ConvFFNet$    factory for convolutional nets
+  │  │  ├─ $OneMetaCNN$   one metalayer, one dense conv net
+  │  │  └─ $TwoMetaCNN$   two metalayer, two dense conv net
+  │  └─ |examples.py|
+  ├─ |rec|        !recurrence and natural language processing!
+  │  ├─ |lib.py|
+  │  │  ├─ |ngrams.py|    model n-grams for a word corpus
+  │  │  └─ |cbow.py|      model CBOW wordvecs given a corpus
+  │  ├─ |models.py|
+  │  └─ |examples.py|
+  └─ |util.py|    !potentially helpful utilites!
+     └─ $stand_args$     easily set command-line options
 
-Example of importing `DUlib`'s functionality into a program:
+Note: consume the examples by typing, e.g., `pd du.examples` or
+`pd du.conv.examples`.
+
+To import `DUlib`'s functionality into your program, consider do-
+ing something like:
+
   ...
   `import du.lib as dulib`
   `from du.models import DenseFFNet`
->>>>>>> 7a0a479d
-  ...
-
-Then, in your code, do, say,
   ...
   `xss, _ = dulib.center(xss)`
   ...
-<<<<<<< HEAD
-  `model = DenseFF(`
-=======
   `model = DenseFFNet(`
->>>>>>> 7a0a479d
       ...
   `)`
   `model = dulib.train(`
@@ -95,134 +63,6 @@
       ...
   `)`
   ...
-<<<<<<< HEAD
-                  _____________________
-
-!Overview!
-
-Our goal in writing this library is two-fold. We wish to
-provide well-designed, high-quality tools that package the
-power and extensibility of `PyTorch`, and with which we can
-create our experiments and designs in code in near real-time.
-
-We also hope to provide a concise vehicle by which we may
-hone our command of Machine and Deep Learning and explore
-the nature of the way, in fact, not machines, but humans,
-wield such tools as they unearth the secrets held by data.
-
-The true power of Deep Learning which, since it is formul-
-ted in terms of neural nets, was once thought to be rather
-prosiac (particularly by mathematicians), lies in giving
-machines near absolute freedom to discover patterns in data.
-
-This freedom combined with the enormity of data available
-in the modern information era, has fueled the resurgence in
-viability of neural networks.
-
-None of this would be possible without artfully efficient
-implementations of the massive ~chain rule~ computations
-driving the convergence of deep networks. Those algorithms
-comprise ~gradient descent~, the ~stochastic~ version of which
-is the workhorse of modern machine learning.
-
-As late as the 90s, some doubted the computational infeas-
-ibility of deep nets. Yet, not only do the most multilay-
-ered of networks (and even ~recurrent~ networks) converge,
-they produce windows into dimensions of big data previous-
-ly unseen. Cutting-edge techniques in ML and DL place mach-
-ines at liberty to even conceptualize parts of their own
-architectures.
-
-!Quick Start!
-
-A good place to begin building your expertise is by reading
-the documentation in |examples.py|, which you do by issuing
-
-    |pydoc3 du.examples|
-
-at the command line.
-
-In fact, our goal is to provide demonstrations for most
-all of the over-arching functionality herein. Hence, exam-
-ples can also be found in the submodules of DUlib. Type,
-e.g.,
-
-    |pydoc3 du.conv.examples|
-
-or
-
-    |pydoc3 du.rec.examples|
-
-to see examples of involving, respectively convolution-
-al and recurrent nets.
-                 _____________________
-
-Many of the demonstrations in DUlib come with visualiza-
-tions (assuming that you have matplotlib installed). All
-of these can be run from the command line.
-
-For example you can run an animation of gradient descent
-with the command
-
-    |dulib_linreg_anim|
-
-or, to see gradient descent in action in a more general
-setting,
-
-    |dulib_polyreg_anim|
-
-Try typing at your command line
-
-    |dulib|<TAB><TAB>
-
-which means type the letters `dulib` and then hit the `TAB`
-key twice. You will see all of the available visualizations.
-
-Alternatively, just start reading the docs, where the al-
-gorithms behind the visualizations are discussed at length.
-                  _____________________
-
-A technical note on
-
-          $breaking out of charset encoding hell$
-
-If you can easily and normally read the phrase above, then
-you are not even in charset encoding hell. In this case, you
-can simply
-
-         $Go ahead and get started Deep Learning!$
-
-However if that line (and, in fact, some other words/phras-
-es in the discussion above) is enclosed in weird boxes, then
-you need to break out of so-called charset encoding hell.
-There are a number of escape routes around such rendering
-issues; here are two:
-
-1) There is a good chance that the problems your are exper-
-   ienc- ing are due to your being in IDLE (which is the de-
-   fault IDE that ships with Python) or some other IDE that
-   doesn't play nice with ansi escape sequences.
-
-   Recommendation: simple consume the documentation for this
-   library by using `pydoc3` on the command line. That way you
-   you can enjoy a few enhancement like bolding and
-   coloring of certain words. This helps with quickly and
-   easily finding the information you need when building on
-   this library.
-
-2) Alternatively, you can strip out all of the escape seq-
-   uences that causing problems for you by simply ...
-
-"""
-from du.util import _markup
-
-__author__ = 'Scott Simmons'
-__status__ = 'Development'
-__date__ = '12/06/19'
-__version__ = '0.8.5'
-__doc__ = _markup(__doc__)
-=======
-                    _____________________
 
 !Overview!
 
@@ -262,26 +102,17 @@
 
 !Quick Start!
 
-A good place to begin building your expertise is by reading the
-documentation in |examples.py|, which you do by issuing
+A good place to begin is by reading/working through some core
+examples, which you do by issuing the command `pd du.examples` at
+your command line.
 
-  |pd du.examples|
-
-at your command line.
-
-In fact, our goal is to provide demonstrations for most all of
-the basic over-arching functionality in `DUlib`. Hence, examples
-can also be found in the submodules of DUlib. Type, e.g.,
-
-  |pd du.conv.examples|    or    |pd du.rec.examples|
-
-to see examples of involving, respectively, ~convolutional~ and
+Our goal is to provide demonstrations for most all basic funct-
+ionality in `DUlib`. Hence, examples of usage can be found in the
+submodules of DUlib: type, e.g., `pd du.conv.examples` or `pd du.`
+`rec.examples`. to see demonstrations involving ~convolutional~ and
 ~recurrent~ nets.
 
-(The `pd` command simply runs a customized version of `pydoc3.5.py`
-from the `Python3` standard library.)
-
-                 _____________________
+                    _____________________
 
 
 Many of the demonstrations in `DUlib` come with visualizations
@@ -289,56 +120,63 @@
 be run from the command line.
 
 For example you can run an animation of gradient descent by is-
-suing the command
+suing the command `dulib_linreg_anim` or, to see gradient descent
+in action in a more general setting, `dulib_polyreg_anim`.
 
-  |dulib_linreg_anim|
-
-or, to see grad. desc. in action in a more general setting,
-
-  |dulib_polyreg_anim|
-
-Try typing at your command line
-
-  |dulib|<TAB><TAB>
-
-which means type the letters `dulib` and then hit the `TAB` key
-twice. You will see all of the available visualizations. Alter-
-natively, just start reading the docs.
+Try typing at your command line `dulib<TAB><TAB>` which means to
+type the letters `dulib` and then hit the `TAB` key twice. You will
+see all of the available visualizations. Alternatively, simply
+start reading the docs.
 
                     _____________________
 
 
-A technical note on $breaking out of charset encoding hell$
+A technical note on !breaking out of charset encoding hell!.
 
 If you can easily and normally read the trailing phrase in the
 last sentence, then you are not even in charset encoding hell.
-In this case, you can simply $go ahead and start Deep Learning!$.
+In this case, you can simply go ahead and start deep learning.
 
-However, if that line (and, in fact, some other words/phrases
-in the discussion above) is enclosed in boxes or other weird-
-ness, then you need to break out of so-called charset encoding
-hell. There are a number of escape routes around such rendering
-issues; here is one:
+However, if that line (and, in fact, other words or phrases in
+the discussion above) is enclosed in boxes or other weird char-
+acters, then you are in so-called charset encoding hell. There
+are a number of ways around such rendering issues.
 
 There is a good chance that the problems your are experiencing
 are due to your being in IDLE (which is the IDE that ships with
-Python) or some other IDE that doesn't play nice with `ansi`
-escape sequences.
+Python) or some other IDE that doesn't play nice with `ansi` es-
+cape sequences.
 
 Recommendation: consume the documentation for `DUlib` by using
-the `pd` command as described above. That way you can enjoy a
-few enhancements like bolding and colorizing of certain words.
-This aids in quickly and easily finding requisite information
-build with the tools in this library.
+the `pd` command at the command-line as described above. That way
+you can enjoy a few enhancements like bolding and colorizing of
+certain words. This aids in quickly and easily finding apis for
+this library.
+
+Now, if you in fact already are using the command-line and yet
+still experiencing char escape hell, then try manually setting
+PAGER and TERM environment variables.
+
+A great value for PAGER is the value: less -r. You can set the
+PAGER environment variable on *nix with the bash command:
+
+  export PAGER='less -r'
+
+which you can add to the end of ~/.bashrc if you wish. Viable
+values for TERM are, for example, any one of: screen-256color,
+xterm-256color, or ansi.
+
+You can set TERM in bash with, e.g.: export TERM=xterm-256color
+
 """
 import du.util
 
 __author__ = 'Scott Simmons'
 __status__ = 'Development'
-__date__ = '12/16/19'
+__date__ = '12/23/19'
 __version__ = '0.9'
 __copyright__ = """
-  Copyright [2019] Scott Simmons
+  Copyright 2019 Scott Simmons
 
   Licensed under the Apache License, Version 2.0 (the "License");
   you may not use this file except in compliance with the License.
@@ -353,5 +191,4 @@
   limitations under the License.
 """
 __license__= 'Apache 2.0'
-__doc__ = du.util._markup(__doc__)
->>>>>>> 7a0a479d
+__doc__ = du.util._markup(__doc__)