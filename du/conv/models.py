#!/usr/bin/env python3
<<<<<<< HEAD
'''model classes for ~convolutional neural nets~.

The convolutional models defined here are built from metalay-
ers, where a single meta-layer consists of a 2d convolution
layer followed by a 2d max-pooling layer.
=======
"""model classes for ~convolutional neural nets~.

The convolutional models defined here are built from meta-
layers, where a single meta-layer consists of a 2d convol-
utional layer followed by a 2d max-pooling layer.

The classes `OneMetaCNN` and `TwoMetaCNN` build, repective-
ly, one and two meta-layer models. The class `ConvFFNet`
(which extends `du.models.FFNNet_`) generalizes those two
classes.

The two functions `ConvMetaLayer` and `ConvFFHidden` are
helper functions for `ConvFFNet`.
"""
# Todo:
#   - generalize OneMetaCNN, and then add kwargs to it and
#     to TwoMetaCNN
>>>>>>> 7a0a479d

from collections import OrderedDict
from fractions import Fraction
import math
import torch
import torch.nn as nn
import torch.nn.functional as F
<<<<<<< HEAD
from du.models import FFNNet_

__author__ = 'Scott Simmons'
__version__ = '0.8.5'
__status__ = 'Development'
__date__ = '12/06/19'

#def MetaLayer(nn.Module):
#  """A metalayer for a convolutional network.
#
#  This is a customizable single so-called 'meta-layer' con-
#  sisting of a single convolutional layer followed by a sin-
#  gle max-pooling layer.
#
#  Args:
#    in_size (Tuple[int]): A tuple of length two holding the
#        width and length of each input. If an instance of
#        this class is the first meta-layer encounterd by data
#        on its way through a convolutional network, then this
#        is just `(width, length)` where `width` and `length`
#        are the feature image width and length in pixels for
#        an example in the data.
#    channels (Tuple[int]): `(in_channels, out_channels)`.
#    kernel_size (int): The width and height of the kernel.
#    stride (int)
#    padding (int)
#  """
#  def __init__(self, im_size, in_width, kernel_size):
#  pass

=======
import du.util
from du.models import FFNNet_

__author__ = 'Scott Simmons'
__version__ = '0.9'
__status__ = 'Development'
__date__ = '12/16/19'

def ConvMetaLayer(channels, kernels, **kwargs):
  """A metalayer for a convolutional network.

  This returns the pieces, ready to be composed, of a meta-
  -layer consisting of a single convolutional layer, follow-
  ed by a nonlinearity, followed by a single max-pooling
  layer.

  Let the input to this layer have size `W_in` by `H_in`,
  and let the output have size `W_out` by `H_out`.  Then the
  default `strides` and `paddings` lead to the following
  relationships between input and output sizes:

  `W_out
  


  If kernels[0], which is the size of the square convolu-
  tional kernel, is even then the convolutional layer does
  not modify the size (since by default

  Args:
    channels (Tuple[int]): This tuple is interpreted as
        `(in_channels, out_channels)` where `in_channels`
        and `out_channels` are that of the convolutional
        layer.
    kernels(Tuple[int]): The first integer determines the
        width and height convolutional kernel; the second,
        the max-pooling kernel.

  Kwargs:
    nonlin (nn.Module): The nonlinearity
    strides (Tuple[int]): The first int is the stride of
        the convolutional layer; the second is that of the
        pooling layer. Default: `(1,kernels[1])`.
    paddings (Tuple[int]): The first int is the padding for
        the convolutional layer; the second is that for the
        pooling layer. Default: `(int(kernels[0]/2),0)`.

  Returns:
    Tuple(nn.Module). A tuple whose items are the convolu-
        tional layer, the nonlinearity, and the pooling
        layer.

  >>> du.conv.models.ConvMetaLayer((1,16),(5,2))
  (Conv2d(1, 16,...), ReLU(), MaxPool2d(kernel_size=2,...))
  """
  du.util._check_kwargs(kwargs,['strides','paddings'])
  nonlin = kwargs.get('nonlin',nn.ReLU())
  strides = kwargs.get('strides',(1,kernels[1]))
  paddings = kwargs.get('paddings',(int(kernels[0]/2),0))
  return (nn.Conv2d(
              in_channels = channels[0],
              out_channels = channels[1],
              kernel_size = kernels[0],
              stride = strides[0],
              padding = paddings[0]),
          nonlin,
          nn.MaxPool2d(
              kernel_size = kernels[1],
          stride = strides[1],
          padding = paddings[1]))

def ConvFFHidden(channels, conv_kernels, pool_kernels):
  """A composition of convolutional meta-layers.

  Returns the feed-forward composition of `n` convolutional
  meta-layers.

  Args:
    channels (Tuple[int]): A tuple of length `n+1` the first
        entry of which is `in_channels` for the first meta-
        layer's convolutional part; the rest of the entries
        are the successive out_channels for the convolutional
        part of the first meta-layer, the second, etc.
    conv_kernels (Tuple[int]): A tuple of length `n` holding
        the kernel size for the convolution part successive
        meta-layer.
    pool_kernels (Tuple[int]): A tuple of length `n` holding
        the kernel size for the pooling layer of successive
        meta-layer.

  Returns:
    OrderedDict.

  >>> ConvFFHidden((1,16), (5,), (2,))
  Ord...('conv0', Conv2d...), ('relu', ReLU()), ('maxpool0'...)
  >>> du.conv.models.ConvFFHidden((1,16,32), (5,5), (2,2))
  OrderedDict([('conv0'...),..., ('conv1'...), ...])
  """
  assert len(channels)-1 == len(conv_kernels) == len(pool_kernels)
  chan_tups = [(channels[i], channels[i+1]) for i in range(len(channels)-1)]
  d = OrderedDict()
  for i, (chans, kerns) in\
      enumerate(zip(chan_tups, zip(conv_kernels, pool_kernels))):
    d['conv'+str(i)], d['relu'], d['maxpool'+str(i)]=ConvMetaLayer(chans, kerns)
  return d

class ConvFFNet(FFNNet_):
  """Meta-layered convolutional net.

  Builds a convolutional net consisting of the composition
  of meta-layers followed by dense layers.
  """
  def __init__(self, n_out, channels, widths, **kwargs):
    """Constructor.
    Args:
      in_size (Tuple[int]): A tuple of length two holding the
          width and height of each input. If an instance of
          this class is the first meta-layer encounterd by data
          on its way through a convolutional network, then this
          is just `(width, height)` where `width` and `height`
          are the feature image width and length in pixels for
          an example in the data.
      n_out (int): Number of outputs from the model in its
          entirety.
      channels (`Tuple[int]`): The widths (i.e., number of
          nodes) in the successive layers of the dense part.
      widths (`Tuple[int]`): The widths (i.e., number of
          nodes) in the successive layers of the dense part.

    Kwargs:
      outfn (`nn.Module`): a function to pipe out though
          lastly in the `forward` method; The default is
          `lambda outss: log_softmax(outss, dim=1)`. For a
          regression problem, you likely want to put `None`.

    """
    du.util._check_kwargs(kwargs,['conv_kernels','pool_kernels','means',
        'stdevs','outfn'])
    means = kwargs.get('means', None)
    stdevs = kwargs.get('stdevs', None)
    super().__init__(means = means, stdevs = stdevs)
    self.outfn = kwargs.get('outfn', lambda outss: nn.log_softmax(outss,dim=1))
    conv_kernels=skwargs.get('conv_kernels',(len(channels)-1)*[5])
    pool_kernels=skwargs.get('pool_kernels',(len(channels)-1)*[2])
    self.conv = convFFhidden(channels, conv_kernels, pool_kernels)
    # Let us compute the size of an image as it emerges from the convol'al part.
    for 

    self.dense = denseFFhidden()

  def forward(self, xss):
    """Forward inputs.

    Forwards features (of a mini-batch of examples) through,
    in turn, a meta-layer and a fully-connected layer, fol-
    lowed by logsoftmax.

    Args:
      `xss` (`torch.Tensor`): The tensor to be forwarded.

    Returns:
      (`torch.Tensor`). The forwarded tensor.
    """
    outss = self.conv(xss)
    outss = self.dense(outss.reshape(len(xss),-1))
    outss = self.dense(outss)
    if self.outfn: outss = self.outfn(outss)
    return outss
>>>>>>> 7a0a479d

class OneMetaCNN(FFNNet_):
  '''Class for a convolutional model with a single meta-layer.
  '''
  def __init__(self, means = None, stdevs = None):
    '''Constructor.

    Args:
      means (torch.Tensor): A tensor typically holding the
          means of the training data.
      stdevs (torch.Tensor): A tensor typically holding the
          standard deviations of the training data.
    '''
    super().__init__(means = means, stdevs = stdevs)
    self.meta_layer1 = nn.Sequential(
        nn.Conv2d(
            in_channels=1,
            out_channels=16,
            kernel_size=5,
            stride=1,
            padding = 2
        ),
        nn.ReLU(),
        nn.MaxPool2d(kernel_size = 2, stride = 2, padding = 0)
    )
    self.fc_layer1 = nn.Linear(1600,10)

    # Add mean and stdev fields to state_dict.  These hold
    # the means and stdevs of the training data.
    self.register_buffer('means', means)
    self.register_buffer('stdevs', stdevs)

  def forward(self, xss):
    """Forward inputs.

    Forwards features (of a mini-batch of examples) through,
    in turn, a meta-layer and a fully-connected layer, fol-
    lowed by logsoftmax.
    """
    xss = torch.unsqueeze(xss, dim=1)
    xss = self.meta_layer1(xss)
    xss = torch.reshape(xss, (-1, 1600))
    xss = self.fc_layer1(xss)
    return torch.log_softmax(xss, dim=1)

class TwoMetaCNN(FFNNet_):
  ''' A two meta-layer convolutional model.
  '''
  def __init__(self, im_size = (20, 20), width_m1=16, width_m2=32, width_fc1 = 200, n_classes = 10, means = None, stdevs = None):
    super().__init__(means = means, stdevs = stdevs)
    '''Constructor.

    Args:
      width_m1 (int): The number of out-channels for the first
          meta-layer that is encountered by forwarded examples.
          Default: 16.
      width_m2 (int): The number of out-channels of the second
          meta-layer that is encountered by forwarded examples.
          Default: 32.
      means (torch.Tensor): A tensor typically holding the
          means of the training data. Default: None.
      stdevs (torch.Tensor): A tensor typically holding the
          standard deviations of the training data. Default: None.
    '''
    self.im_w = im_size[0]
    self.im_h = im_size[1]
    self.width_m2 = width_m2
    self.meta_layer1 = nn.Sequential( # A mini-batch_size of N for input to this
        nn.Conv2d(                    # would have size Nx1x20x20.
            in_channels=1,
            out_channels=width_m1,  # And the output of Conv2d is size:
            kernel_size=5,            #     N x width_m1 x 20 x 20.
            stride=1,
            padding = 2
        ),
        nn.ReLU(),
        nn.MaxPool2d(kernel_size = 2, stride = 2, padding = 0)
    )                                 # Downsampling with MaxPool we have that
    self.meta_layer2 = nn.Sequential( # the input here is:
        nn.Conv2d(                    #     N x width_m1 x 10 x 10.
            in_channels=width_m1,
            out_channels=width_m2,
            kernel_size=3,            # And the ouput of this Conv2d is:
            stride=1,                 #     N x width_m2 x 10 x 10.
            padding = 1
        ),
        nn.ReLU(),
        nn.MaxPool2d(kernel_size = 2, stride = 2, padding = 0)
    )                                 # Downsampling, we have
                                      #   N x width_m2 x 5 x 5.
    self.fc_layer1 = nn.Linear(int(width_m2*self.im_h*self.im_w/16), width_fc1)
    self.fc_layer2 = nn.Linear(width_fc1, n_classes)
<<<<<<< HEAD

=======
>>>>>>> 7a0a479d

  def forward(self, xss):
    """Forward inputs.

    Forwards features (of a mini-batch of examples) through,
    in turn, two meta-layers and two fully-connected layers,
    followed by logsoftmax.
    """
    xss = torch.unsqueeze(xss, dim=1)
    xss = self.meta_layer1(xss)
    xss = self.meta_layer2(xss)
    xss = torch.reshape(xss, (-1, int(self.width_m2*self.im_h*self.im_w/16)))
    xss = self.fc_layer1(xss)
    xss = torch.relu(xss)
    xss = self.fc_layer2(xss)
    return torch.log_softmax(xss, dim=1)


if __name__ == '__main__':
  import doctest
  failures, _ = doctest.testmod(optionflags=doctest.ELLIPSIS)

  if failures == 0:
    # Below prints only the signature of locally defined functions.
    from inspect import signature
    local_functions = [(name,ob) for (name, ob) in sorted(locals().items())\
        if callable(ob) and ob.__module__ == __name__]
    for name, ob in local_functions:
      print(name,'\n  ',signature(ob))<|MERGE_RESOLUTION|>--- conflicted
+++ resolved
@@ -1,266 +1,345 @@
 #!/usr/bin/env python3
-<<<<<<< HEAD
-'''model classes for ~convolutional neural nets~.
+"""model classes for ~convolutional~ neural nets.
+
+\n`QUICK SIGNATURES`
+
+  |ConvFFNet|($in_size$, $n_out$, $channels$, $widths$, $**kwargs$)
+  |OneMetaCNN|($in_size$, $n_out$, $channels$, $**kwargs$)
+  |TwoMetaCNN|($in_size$, $n_out$, $channels$, $width$, $**kwargs$)
+
+  |metalayer|($channels$, $kernels$, $**kwargs$)
+  |convFFhidden|($channels$, $conv_kernels$, $pool_kernels$)
 
 The convolutional models defined here are built from metalay-
-ers, where a single meta-layer consists of a 2d convolution
-layer followed by a 2d max-pooling layer.
-=======
-"""model classes for ~convolutional neural nets~.
-
-The convolutional models defined here are built from meta-
-layers, where a single meta-layer consists of a 2d convol-
-utional layer followed by a 2d max-pooling layer.
-
-The classes `OneMetaCNN` and `TwoMetaCNN` build, repective-
-ly, one and two meta-layer models. The class `ConvFFNet`
-(which extends `du.models.FFNNet_`) generalizes those two
-classes.
-
-The two functions `ConvMetaLayer` and `ConvFFHidden` are
-helper functions for `ConvFFNet`.
+ers, where a single meta-layer consists of a 2d convolutional
+layer followed by a 2d max-pooling layer, with ReLU inbetween.
+Each model consists of a (composition of) metalayer(s) follow-
+ed by a dense block.
+
+The classes `OneMetaCNN` and `TwoMetaCNN` build, repectively, a one
+metalayer model with two dense layers and a two metalayer model
+with three dense layers. The class `ConvFFNet` generalizes those
+two classes. All three classes extend `du.models.FFNet_`.
+
+The functions `metalayer` and `convFFhidden` are helper funct-
+ions for `ConvFFNet`.
 """
 # Todo:
-#   - generalize OneMetaCNN, and then add kwargs to it and
-#     to TwoMetaCNN
->>>>>>> 7a0a479d
-
-from collections import OrderedDict
-from fractions import Fraction
-import math
+#   - ConvFFNet likely breaks(?) with strides and paddings other
+#     than the default
+#   - add options to change for example the nonlinearities.
+#   - check stuff in init of classes with asserts.
+
+import functools
 import torch
 import torch.nn as nn
 import torch.nn.functional as F
-<<<<<<< HEAD
-from du.models import FFNNet_
-
-__author__ = 'Scott Simmons'
-__version__ = '0.8.5'
-__status__ = 'Development'
-__date__ = '12/06/19'
-
-#def MetaLayer(nn.Module):
-#  """A metalayer for a convolutional network.
-#
-#  This is a customizable single so-called 'meta-layer' con-
-#  sisting of a single convolutional layer followed by a sin-
-#  gle max-pooling layer.
-#
-#  Args:
-#    in_size (Tuple[int]): A tuple of length two holding the
-#        width and length of each input. If an instance of
-#        this class is the first meta-layer encounterd by data
-#        on its way through a convolutional network, then this
-#        is just `(width, length)` where `width` and `length`
-#        are the feature image width and length in pixels for
-#        an example in the data.
-#    channels (Tuple[int]): `(in_channels, out_channels)`.
-#    kernel_size (int): The width and height of the kernel.
-#    stride (int)
-#    padding (int)
-#  """
-#  def __init__(self, im_size, in_width, kernel_size):
-#  pass
-
-=======
 import du.util
-from du.models import FFNNet_
+from du.models import FFNet_, denseFFhidden
 
 __author__ = 'Scott Simmons'
 __version__ = '0.9'
 __status__ = 'Development'
-__date__ = '12/16/19'
-
-def ConvMetaLayer(channels, kernels, **kwargs):
+__date__ = '12/23/19'
+__copyright__ = """
+  Copyright 2019 Scott Simmons
+
+  Licensed under the Apache License, Version 2.0 (the "License");
+  you may not use this file except in compliance with the License.
+  You may obtain a copy of the License at
+
+    http://www.apache.org/licenses/LICENSE-2.0
+
+  Unless required by applicable law or agreed to in writing, software
+  distributed under the License is distributed on an "AS IS" BASIS,
+  WITHOUT WARRANTIES OR CONDITIONS OF ANY KIND, either express or implied.
+  See the License for the specific language governing permissions and
+  limitations under the License.
+"""
+__license__= 'Apache 2.0'
+
+def metalayer(channels, kernels, **kwargs):
   """A metalayer for a convolutional network.
 
-  This returns the pieces, ready to be composed, of a meta-
-  -layer consisting of a single convolutional layer, follow-
-  ed by a nonlinearity, followed by a single max-pooling
-  layer.
-
-  Let the input to this layer have size `W_in` by `H_in`,
-  and let the output have size `W_out` by `H_out`.  Then the
-  default `strides` and `paddings` lead to the following
-  relationships between input and output sizes:
-
-  `W_out
-  
-
-
-  If kernels[0], which is the size of the square convolu-
-  tional kernel, is even then the convolutional layer does
-  not modify the size (since by default
+  This returns a ~convolutional metalayer~ consisting of a single
+  convolutional layer, followed by a nonlinearity, followed by
+  a single max-pooling layer.
+
+  Let the input to the meta-layer returned by this function be
+  a tensor with shape defined by `(W_in, H_in)`, and let `(W_out,`
+  `H_out)` be the shape of the resulting output tensor. Then the
+  default `strides` and `paddings` lead to the following.
+
+  If `kernels[0]`, which is the size of the square convolutional
+  kernel, is odd, then the convolutional layer does not modify
+  size (since by default the padding is (`kernels[0]`-1)/2 and
+  the stride is 1). Meanwhile the pooling layer has (default)
+  padding 0 and stride `kernels[1]`; hence it reduces both the
+  width and the height by a factor of `kernels[1]`. We have:
+
+  !Case 1!: `kernels[0]` is odd
+
+  If `W_in` and `H_in` are both divisible by `kernels[1]`, then
+
+                `W_out = W_in / kernels[1]`, and
+                `H_out = H_in / kernels[1]`.
+
+  >>> `ml, out_size = metalayer(channels=(1,16), kernels=(5,2))`
+  >>> `ml`
+  Sequential(
+    (0): Conv2d(1, 16, k...=(5, 5), st...=(1, 1), pa...=(2, 2))
+    (1): ReLU()
+    (2): MaxPool2d(kernel_size=2, stride=2, padding=0, ...)
+  )
+  >>> `ml(torch.rand(1, 1, 48, 64)).size()`
+  torch.Size([1, 16, 24, 32])
+  >>> `out_size(48, 64)`
+  (24, 32)
+
+  If one or both of `W_in` and `H_in` are not divisible by `kernels`
+  `[1]`, then
+              `W_out = floor(W_in/kernels[1])`, and
+              `H_out = floor(H_in/kernels[1])`.
+
+  >>> `ml, out_size = metalayer(channels=(1,16), kernels=(5,3))`
+  >>> `ml(torch.rand(1, 1, 48, 64)).size()`
+  torch.Size([1, 16, 16, 21])
+  >>> `out_size(48, 64)`
+  (16, 21)
+
+  !Case 2! `kernels[1]` is even:
+
+  If this case, the width and the height of data both grow by 1
+  in moving through the convolution layer; hence
+
+            `W_out = floor((W_in + 1)/kernels[1])`, and
+            `H_out = floor((H_in + 1)/kernels[1])`.
+
+  >>> `ml, out_size = metalayer(channels=(1,16),kernels=(7,2))`
+  >>> `ml(torch.rand(1, 1, 48, 64)).size()`
+  torch.Size([1, 16, 24, 32])
+  >>> `out_size(48, 64)`
+  (24, 32)
+
+  Therefore, in any case that assumes the default `strides` and
+  `paddings`, we have
+
+            `W_out = floor((W_in + 1)/kernels[1])`, and
+            `H_out = floor((H_in + 1)/kernels[1])`.
+
+  #(Here we have excluded the case `kernels[1]` = 1 since, then,
+  #the pooling layer has no effect.)
 
   Args:
-    channels (Tuple[int]): This tuple is interpreted as
-        `(in_channels, out_channels)` where `in_channels`
-        and `out_channels` are that of the convolutional
-        layer.
-    kernels(Tuple[int]): The first integer determines the
-        width and height convolutional kernel; the second,
-        the max-pooling kernel.
+    $channels$ (`Tuple[int]`): This tuple is interpreted as `(in_`
+        `channels, out_channels)` where `in_channels` and `out_`
+        `channels` are those for the convolutional layer.
+    $kernels$ (`Tuple[int]`): The first integer determines the
+        width and height of the convolutional kernel; the sec-
+        ond, the same for the max-pooling kernel.
 
   Kwargs:
-    nonlin (nn.Module): The nonlinearity
-    strides (Tuple[int]): The first int is the stride of
-        the convolutional layer; the second is that of the
-        pooling layer. Default: `(1,kernels[1])`.
-    paddings (Tuple[int]): The first int is the padding for
-        the convolutional layer; the second is that for the
-        pooling layer. Default: `(int(kernels[0]/2),0)`.
+    $nonlin$(`nn.Module`): The nonlinearity.
+    $strides$ (`Tuple[int]`): The first int is the stride of the
+        convolutional layer; the second is that of the pooling
+        layer. Default: `(1,kernels[1])`.
+    $paddings$ (`Tuple[int]`): The first int is the padding for the
+        convolutional layer; the second is that for the pooling
+        layer. Default: `(int(kernels[0]/2),0)`.
 
   Returns:
-    Tuple(nn.Module). A tuple whose items are the convolu-
-        tional layer, the nonlinearity, and the pooling
-        layer.
-
-  >>> du.conv.models.ConvMetaLayer((1,16),(5,2))
-  (Conv2d(1, 16,...), ReLU(), MaxPool2d(kernel_size=2,...))
+    `(nn.Sequential, function)`. The metalayer tupled with a fun-
+        tion that mapps `W_in, H_in` to `W_out, H_out`.
+
   """
+  # this is metalayer
   du.util._check_kwargs(kwargs,['strides','paddings'])
   nonlin = kwargs.get('nonlin',nn.ReLU())
   strides = kwargs.get('strides',(1,kernels[1]))
   paddings = kwargs.get('paddings',(int(kernels[0]/2),0))
-  return (nn.Conv2d(
-              in_channels = channels[0],
-              out_channels = channels[1],
-              kernel_size = kernels[0],
-              stride = strides[0],
-              padding = paddings[0]),
-          nonlin,
-          nn.MaxPool2d(
-              kernel_size = kernels[1],
-          stride = strides[1],
-          padding = paddings[1]))
-
-def ConvFFHidden(channels, conv_kernels, pool_kernels):
-  """A composition of convolutional meta-layers.
-
-  Returns the feed-forward composition of `n` convolutional
-  meta-layers.
+  ml = nn.Sequential(
+           nn.Conv2d(
+               in_channels = channels[0],
+               out_channels = channels[1],
+               kernel_size = kernels[0],
+               stride = strides[0],
+               padding = paddings[0]),
+           nonlin,
+           nn.MaxPool2d(
+               kernel_size = kernels[1],
+               stride = strides[1],
+               padding = paddings[1]))
+  def out_size(width, height):
+    return int((width+1)/kernels[1]), int((height+1)/kernels[1])
+  return ml, out_size
+
+def convFFhidden(channels, conv_kernels, pool_kernels):
+  """Compose convolutional metalayers.
+
+  This composes the specified convolutional metalaters into a
+  block for use in the hidden part a feed-forward neural net.
+  Let `n` denote the number of specified metalayers; that is,
+  `n = len(conv_kernels) = len(pool_kernels) = len(channels)-1`.
 
   Args:
-    channels (Tuple[int]): A tuple of length `n+1` the first
-        entry of which is `in_channels` for the first meta-
-        layer's convolutional part; the rest of the entries
-        are the successive out_channels for the convolutional
-        part of the first meta-layer, the second, etc.
-    conv_kernels (Tuple[int]): A tuple of length `n` holding
-        the kernel size for the convolution part successive
-        meta-layer.
-    pool_kernels (Tuple[int]): A tuple of length `n` holding
+    $channels$ (`Tuple[int]`): A tuple of length `n+1` the first ent-
+        ry of which is `in_channels` for the first metalayer's
+        convolutional part; the rest of the entries are the su-
+        ccessive `out_channels` for the convolutional part of the
+        first meta-layer, the second meta-layer, etc.
+    $conv_kernels$ (`Tuple[int]`): A tuple of length `n` holding the
+        kernel size for the convolution part the successive
+        metalayer.
+    $pool_kernels$ (`Tuple[int]`): A tuple of length `n` holding
         the kernel size for the pooling layer of successive
-        meta-layer.
+        metalayer.
 
   Returns:
-    OrderedDict.
-
-  >>> ConvFFHidden((1,16), (5,), (2,))
-  Ord...('conv0', Conv2d...), ('relu', ReLU()), ('maxpool0'...)
-  >>> du.conv.models.ConvFFHidden((1,16,32), (5,5), (2,2))
-  OrderedDict([('conv0'...),..., ('conv1'...), ...])
+    `(nn.Sequential, function)`. The block consisting of the com-
+        posed metalayers tupled with a function mapping `W_in,`
+        `H_in` to `W_out, H_out` where `(W_in, H_in)` is the shape of
+        an input to the bock and `(W_out, H_out)` is the corres-
+        ponding output.
+
+  >>> `convFFhidden((1,32, 64), (5,3), (2,2))`
+  (Sequential(
+    (0): Sequential(
+      (0): Conv2d(1, 32, kernel_size=(5, 5), ...)
+      (1): ReLU()
+      (2): MaxPool2d(kernel_size=2, stride=2, ...)
+    )
+    (1): Sequential(
+      (0): Conv2d(32, 64, kernel_size=(3, 3), ...)
+      (1): ReLU()
+      (2): MaxPool2d(kernel_size=2, stride=2, ...)
+    )
+  ), ...)
   """
   assert len(channels)-1 == len(conv_kernels) == len(pool_kernels)
-  chan_tups = [(channels[i], channels[i+1]) for i in range(len(channels)-1)]
-  d = OrderedDict()
-  for i, (chans, kerns) in\
-      enumerate(zip(chan_tups, zip(conv_kernels, pool_kernels))):
-    d['conv'+str(i)], d['relu'], d['maxpool'+str(i)]=ConvMetaLayer(chans, kerns)
-  return d
-
-class ConvFFNet(FFNNet_):
+  layers, funcs = list(zip(*[metalayer(chans, kerns) for chans, kerns in zip(
+      zip(channels[:-1],channels[1:]), zip(conv_kernels, pool_kernels))]))
+  return nn.Sequential(*layers), functools.reduce(
+      lambda f,g: lambda x,y:g(*f(x,y)), funcs, lambda x,y:(x,y))
+
+class ConvFFNet(FFNet_):
   """Meta-layered convolutional net.
 
-  Builds a convolutional net consisting of the composition
-  of meta-layers followed by dense layers.
+  Builds a convolutional net consisting of the composition of
+  convolutional metalayers followed by dense layers.
   """
-  def __init__(self, n_out, channels, widths, **kwargs):
+  def __init__(self, in_size, n_out, channels, widths, **kwargs):
     """Constructor.
-    Args:
-      in_size (Tuple[int]): A tuple of length two holding the
-          width and height of each input. If an instance of
-          this class is the first meta-layer encounterd by data
-          on its way through a convolutional network, then this
-          is just `(width, height)` where `width` and `height`
-          are the feature image width and length in pixels for
-          an example in the data.
-      n_out (int): Number of outputs from the model in its
-          entirety.
-      channels (`Tuple[int]`): The widths (i.e., number of
-          nodes) in the successive layers of the dense part.
-      widths (`Tuple[int]`): The widths (i.e., number of
-          nodes) in the successive layers of the dense part.
+
+    Args:
+      $in_size$ (`Tuple[int]`): A tuple of length 2 holding the
+          width and height of each input.
+      $n_out$ (`int`): Number of outputs from the model in its
+          entirety. This would be 10 to say classify digits,
+          or 1 for a regression problem.
+      $channels$ (`Tuple[int]`): The first entry set `in_channe`
+          `ls` for the first metalayer's convolutional part;
+          the rest of the entries are the successive `out_cha`
+          `nnels` for the convolutional part of the first met-
+          alayer, the second metalayer, etc.
+      $widths$ (`Tuple[int]`): The widths (no. of nodes) in the
+          successive layers of the dense part.
 
     Kwargs:
-      outfn (`nn.Module`): a function to pipe out though
-          lastly in the `forward` method; The default is
-          `lambda outss: log_softmax(outss, dim=1)`. For a
-          regression problem, you likely want to put `None`.
-
-    """
-    du.util._check_kwargs(kwargs,['conv_kernels','pool_kernels','means',
+      $conv_kernels$ (`Tuple[int]`): Default: `(len(channels)-1)*[5]`
+      $pool_kernels$ (`Tuple[int]`): Default: `(len(channels)-1)*[2]`
+      $outfn$ (`nn.Module`): a function to pipe out though lastly
+          in the `forward` method; The default is `log_softmax`.
+          For regression, you likely want to put `None`.
+      $means$ (`torch.Tensor`): A tensor typically holding the
+          means of the training data.
+      $stdevs$ (`torch.Tensor`): A tensor typically holding the
+          standard deviations of the training data.
+    """
+    du.util._check_kwargs(kwargs, ['conv_kernels','pool_kernels','means',
         'stdevs','outfn'])
     means = kwargs.get('means', None)
     stdevs = kwargs.get('stdevs', None)
+    assert len(in_size) == 2,\
+        'in_size must have length 2 not {}'.format(len(in_size))
     super().__init__(means = means, stdevs = stdevs)
-    self.outfn = kwargs.get('outfn', lambda outss: nn.log_softmax(outss,dim=1))
-    conv_kernels=skwargs.get('conv_kernels',(len(channels)-1)*[5])
-    pool_kernels=skwargs.get('pool_kernels',(len(channels)-1)*[2])
-    self.conv = convFFhidden(channels, conv_kernels, pool_kernels)
-    # Let us compute the size of an image as it emerges from the convol'al part.
-    for 
-
-    self.dense = denseFFhidden()
+    self.outfn = kwargs.get('outfn',
+        lambda xss: torch.log_softmax(xss,dim=1))
+    conv_kernels = kwargs.get('conv_kernels',(len(channels)-1)*[5])
+    pool_kernels = kwargs.get('pool_kernels',(len(channels)-1)*[2])
+
+    # build the convolutional part:
+    self.conv, out_size = convFFhidden(channels, conv_kernels, pool_kernels)
+
+    # build the dense part
+    self.dense = denseFFhidden(
+        n_inputs = channels[-1]*(lambda x,y: x*y)(*out_size(*in_size)),
+        n_outputs = n_out,
+        widths = widths)
 
   def forward(self, xss):
     """Forward inputs.
 
     Forwards features (of a mini-batch of examples) through,
-    in turn, a meta-layer and a fully-connected layer, fol-
-    lowed by logsoftmax.
-
-    Args:
-      `xss` (`torch.Tensor`): The tensor to be forwarded.
+    the convolutional part of the model followed by the ful-
+    ly-connected part.
+
+    Args:
+      $xss$ (`torch.Tensor`): The tensor to be forwarded.
 
     Returns:
       (`torch.Tensor`). The forwarded tensor.
     """
-    outss = self.conv(xss)
-    outss = self.dense(outss.reshape(len(xss),-1))
-    outss = self.dense(outss)
-    if self.outfn: outss = self.outfn(outss)
-    return outss
->>>>>>> 7a0a479d
-
-class OneMetaCNN(FFNNet_):
-  '''Class for a convolutional model with a single meta-layer.
-  '''
-  def __init__(self, means = None, stdevs = None):
-    '''Constructor.
-
-    Args:
-      means (torch.Tensor): A tensor typically holding the
+    xss = self.conv(xss.unsqueeze(1))
+    xss = self.dense(xss.reshape(len(xss),-1))
+    if self.outfn: xss = self.outfn(xss)
+    return xss
+
+class OneMetaCNN(FFNet_):
+  """One meta-layer CNN with a two fully-connected layers.
+
+  Note: Consider using `DenseFFNet` which generalizes this.
+  """
+  def __init__(self, in_size, n_out, channels, **kwargs):
+    """Constructor.
+
+    Args:
+      $in_size$ (`Tuple[int]`): A tuple of length 2 holding the
+          width and height of each input.
+      $n_out$ (`int`): Number of outputs from the model. This is
+          10 to classify digits, or 1 for a regression problem.
+      $channels$ (`Tuple(int)`). This is `(in_channels, out_chann`
+          `els)` where 'channels' is that of the convolutional
+          part of the metalayer.
+    Kwargs:
+      $outfn$ (`nn.Module`): a function to pipe out though lastly
+          in the `forward` method; The default is `log_softmax`.
+          For regression, you likely want to put `None`.
+      $means$ (`torch.Tensor`): A tensor typically holding the
           means of the training data.
-      stdevs (torch.Tensor): A tensor typically holding the
+      $stdevs$ (`torch.Tensor`): A tensor typically holding the
           standard deviations of the training data.
-    '''
+    """
+    du.util._check_kwargs(kwargs, ['means', 'stdevs', 'outfn'])
+    means = kwargs.get('means', None)
+    stdevs = kwargs.get('stdevs', None)
+    self.outfn = kwargs.get('outfn',
+        lambda xss: torch.log_softmax(xss,dim=1))
+    assert len(in_size) == 2,\
+        'in_size must have length 2 not {}'.format(len(in_size))
     super().__init__(means = means, stdevs = stdevs)
-    self.meta_layer1 = nn.Sequential(
+    self.meta_layer = nn.Sequential(
         nn.Conv2d(
-            in_channels=1,
-            out_channels=16,
-            kernel_size=5,
-            stride=1,
+            in_channels=channels[0],
+            out_channels=channels[1],
+            kernel_size = 5,
+            stride = 1,
             padding = 2
         ),
         nn.ReLU(),
         nn.MaxPool2d(kernel_size = 2, stride = 2, padding = 0)
     )
-    self.fc_layer1 = nn.Linear(1600,10)
-
-    # Add mean and stdev fields to state_dict.  These hold
-    # the means and stdevs of the training data.
+    self.fc_layer = nn.Linear(int(channels[1]*in_size[0]*in_size[1]/4),n_out)
+
     self.register_buffer('means', means)
     self.register_buffer('stdevs', stdevs)
 
@@ -268,66 +347,84 @@
     """Forward inputs.
 
     Forwards features (of a mini-batch of examples) through,
-    in turn, a meta-layer and a fully-connected layer, fol-
-    lowed by logsoftmax.
+    in turn, a meta-layer and a fully-connected layer.
+
+    Args:
+      $xss$ (`torch.Tensor`): The tensor to be forwarded.
+
+    Returns:
+      (`torch.Tensor`). The forwarded tensor.
     """
     xss = torch.unsqueeze(xss, dim=1)
-    xss = self.meta_layer1(xss)
-    xss = torch.reshape(xss, (-1, 1600))
-    xss = self.fc_layer1(xss)
-    return torch.log_softmax(xss, dim=1)
-
-class TwoMetaCNN(FFNNet_):
-  ''' A two meta-layer convolutional model.
-  '''
-  def __init__(self, im_size = (20, 20), width_m1=16, width_m2=32, width_fc1 = 200, n_classes = 10, means = None, stdevs = None):
+    xss = self.meta_layer(xss)
+    xss = self.fc_layer(xss.reshape(len(xss),-1))
+    if self.outfn: xss = self.outfn(xss)
+    return xss
+
+class TwoMetaCNN(FFNet_):
+  """Two meta-layer CNN with three fully-connected layers.
+
+  Note: Consider using `DenseFFNet` which generalizes this.
+  """
+  def __init__(self, in_size, n_out, channels, width, **kwargs):
+    """Constructor.
+
+    Args:
+      $in_size$ (`Tuple[int]`): A tuple of length 2 holding the
+          width and height of each input.
+      $n_out$ (`int`): Number of outputs from the model. This is
+          10 to classify digits, or 1 for a regression problem.
+      $channels$ (`Tuple(int)`). This is a triple the first ent-
+          ry of which is `in_channels` for the convolutional
+          part of the first metalayer; the second and third
+          entries are `out_channels` for the convolutional
+          parts of the first and second metalayers, resp.
+      $width$ (`int`): the widths (no. of nodes) in the second
+          layers of the dense part.
+
+    Kwargs:
+      $outfn$ (`nn.Module`): a function to pipe out though lastly
+          in the `forward` method; The default is `log_softmax`.
+          For regression, you likely want to put `None`.
+      $means$ (`torch.Tensor`): A tensor typically holding the
+          means of the training data.
+      $stdevs$ (`torch.Tensor`): A tensor typically holding the
+          standard deviations of the training data.
+    """
+    du.util._check_kwargs(kwargs, ['means', 'stdevs', 'outfn'])
+    means = kwargs.get('means', None)
+    stdevs = kwargs.get('stdevs', None)
+    assert len(in_size) == 2,\
+        'in_size must have length 2 not {}'.format(len(in_size))
+    self.outfn = kwargs.get('outfn',
+        lambda xss: torch.log_softmax(xss,dim=1))
     super().__init__(means = means, stdevs = stdevs)
-    '''Constructor.
-
-    Args:
-      width_m1 (int): The number of out-channels for the first
-          meta-layer that is encountered by forwarded examples.
-          Default: 16.
-      width_m2 (int): The number of out-channels of the second
-          meta-layer that is encountered by forwarded examples.
-          Default: 32.
-      means (torch.Tensor): A tensor typically holding the
-          means of the training data. Default: None.
-      stdevs (torch.Tensor): A tensor typically holding the
-          standard deviations of the training data. Default: None.
-    '''
-    self.im_w = im_size[0]
-    self.im_h = im_size[1]
-    self.width_m2 = width_m2
-    self.meta_layer1 = nn.Sequential( # A mini-batch_size of N for input to this
-        nn.Conv2d(                    # would have size Nx1x20x20.
-            in_channels=1,
-            out_channels=width_m1,  # And the output of Conv2d is size:
-            kernel_size=5,            #     N x width_m1 x 20 x 20.
+    self.metalayer1 = nn.Sequential(# A mini-batch of size of N to this should
+                                     # have size:
+        nn.Conv2d(                   # N x channels[0] x in_size[0] x in_size[1]
+            in_channels=channels[0],
+            out_channels=channels[1],# And the output of Conv2d is still size:
+            kernel_size=5,           # N x channels[1] x in_size[0] x in_size[1]
             stride=1,
             padding = 2
         ),
         nn.ReLU(),
         nn.MaxPool2d(kernel_size = 2, stride = 2, padding = 0)
     )                                 # Downsampling with MaxPool we have that
-    self.meta_layer2 = nn.Sequential( # the input here is:
-        nn.Conv2d(                    #     N x width_m1 x 10 x 10.
-            in_channels=width_m1,
-            out_channels=width_m2,
-            kernel_size=3,            # And the ouput of this Conv2d is:
-            stride=1,                 #     N x width_m2 x 10 x 10.
+    self.metalayer2 = nn.Sequential( # the input here is:
+        nn.Conv2d(                    # N x channels[1] x 10 x 10.
+            in_channels=channels[1],
+            out_channels=channels[2],
+            kernel_size=3,      # And the ouput of this Conv2d is:
+            stride=1,           # N x channels[2] x in_size[0]/2 x in_size[1]/2.
             padding = 1
         ),
         nn.ReLU(),
         nn.MaxPool2d(kernel_size = 2, stride = 2, padding = 0)
-    )                                 # Downsampling, we have
-                                      #   N x width_m2 x 5 x 5.
-    self.fc_layer1 = nn.Linear(int(width_m2*self.im_h*self.im_w/16), width_fc1)
-    self.fc_layer2 = nn.Linear(width_fc1, n_classes)
-<<<<<<< HEAD
-
-=======
->>>>>>> 7a0a479d
+    )                           # Downsampling, again, we have
+                                # N x channels[2] x in_size[0]/4 x in_size[1]/4.
+    self.fc_layer1 = nn.Linear(int(channels[2]*in_size[0]*in_size[1]/16), width)
+    self.fc_layer2 = nn.Linear(width, n_out)
 
   def forward(self, xss):
     """Forward inputs.
@@ -335,25 +432,50 @@
     Forwards features (of a mini-batch of examples) through,
     in turn, two meta-layers and two fully-connected layers,
     followed by logsoftmax.
-    """
-    xss = torch.unsqueeze(xss, dim=1)
-    xss = self.meta_layer1(xss)
-    xss = self.meta_layer2(xss)
-    xss = torch.reshape(xss, (-1, int(self.width_m2*self.im_h*self.im_w/16)))
-    xss = self.fc_layer1(xss)
-    xss = torch.relu(xss)
-    xss = self.fc_layer2(xss)
+
+    Args:
+      $xss$ (`torch.Tensor`): The tensor to be forwarded.
+
+    Returns:
+      (`torch.Tensor`). The forwarded tensor.
+    """
+    xss = self.metalayer2(self.metalayer1(xss.unsqueeze(1)))
+    xss = self.fc_layer1(xss.reshape(len(xss),-1))
+    xss = self.fc_layer2(torch.relu(xss))
     return torch.log_softmax(xss, dim=1)
 
-
 if __name__ == '__main__':
+  import inspect
   import doctest
+
+  # find the user defined functions
+  _local_functions = [(name,ob) for (name, ob) in sorted(locals().items())\
+       if callable(ob) and ob.__module__ == __name__]
+
+  #remove markdown
+  #  from the docstring for this module
+  globals()['__doc__'] = du.util._markup(globals()['__doc__'],strip = True)
+  #  from the functions (methods are fns in Python3) defined in this module
+  for _, _ob in _local_functions:
+    if inspect.isfunction(_ob):
+      _ob.__doc__ = du.util._markup(_ob.__doc__,strip = True)
+    # below we find all the methods that are not inherited
+    if inspect.isclass(_ob):
+      _parents = inspect.getmro(_ob)[1:]
+      _parents_methods = set()
+      for _parent in _parents:
+        _members = inspect.getmembers(_parent, inspect.isfunction)
+        _parents_methods.update(_members)
+      _child_methods = set(inspect.getmembers(_ob, inspect.isfunction))
+      _child_only_methods = _child_methods - _parents_methods
+      for name,_meth in _child_only_methods:
+        _ob.__dict__[name].__doc__ = du.util._markup(_meth.__doc__,strip = True)
+
+  # run doctests
   failures, _ = doctest.testmod(optionflags=doctest.ELLIPSIS)
 
+  # print signatures
   if failures == 0:
-    # Below prints only the signature of locally defined functions.
     from inspect import signature
-    local_functions = [(name,ob) for (name, ob) in sorted(locals().items())\
-        if callable(ob) and ob.__module__ == __name__]
-    for name, ob in local_functions:
-      print(name,'\n  ',signature(ob))+    for name, ob in _local_functions:
+      print(name,'\n  ', inspect.signature(ob))