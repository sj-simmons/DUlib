--- conflicted
+++ resolved
@@ -1,315 +1,4 @@
 #!/usr/bin/env python3
-<<<<<<< HEAD
-'''that demonstrate the functionality of `DUlib`.
-
-Neural nets provide a way to learn from data. The weights of a
-well-trained neural net are a reflection, or ~representation~,
-of the data on which it was trained. The goal of Deep Learning
-is to find useful representation of the data in which we are
-interested.
-
-In addition to finding training parameters that lead to conver-
-gence under training,  we must design with well-conceived arch-
-itecture of the neural net itself. Otherwise, the weights have
-little, if any, chance of revealing a useful representation of
-the data, whether or not the model converges.
-
-_Notes on training data_
-
-The essential function provided by DUlib is `train`; which we
-use in our programs by first importing it with, for example:
-
-    `from du.lib import train`
-
-The first argument of the `train` function is `model`. We as-
-sume that `model` is an instance of a class derived from the
-PyTorch class `torch.nn.Module`. Such a derived class must
-implement a `forward` method (that is, the `forward` method
-of `nn.Module` class is a virtual method).
-
-(See the definition of `LinRegModel` below for a simple but
-instructive example of sub-classing `nn.Module`, creating an
-instance of that subclass, and using that instance to train
-a model to solve a simple linear regression problem.)
-
-Throughout DUlib, we denote by `xss` the tensor that holds the
-~features~ (or ~inputs~) of our data; i.e., `xss` is the tensor
-that is to be forwarded by the `forward` method of our model.
-We assume that `xss` is at least 2-dimensional, and that its
-first dimension indexes the examples of our data.
-
-For instance, suppose that we want to model a 2-dimensional
-regression plane that captures a point cloud which lives in
-3-space. In this case, `xss` is assumed to be a tensor of size
-`torch.Size([n, 2])`, where `n` is the number of examples.
-
-As is the convention in PyTorch's documentation, let us agree
-to write `(n,2)` instead of `torch.Size([n, 2])`, for example,
-and refer to the 'shape' of a tensor, though we use 'shape' and
-'size' interchangeably.
-
-Later, when we want to classify or otherwise model images (all
-of which we will assume to be the same size), our features will
-have shape `(n, image_width, image_height)` where `n` is the
-number of images. Let us agree to denote this as `(n,*)` where,
-in fact, there could be any number of additional dimensions be-
-yond the first.
-
-As stated above, we assume that our features `xss` are always
-at least 2-dimensional; said differently, we assume that `xss`
-has shape `(n,*)` where `n` is the number of features. This is
-true even in the simplest case in which the features of an ex-
-ample in our data consists of a single number. In that case,
-`xss` should be a tensor of shape (n,1), not (n).
-
-(Therefore, you may wish, in your code, to deploy the PyTorch
-utility `unsqueeze` when writing a program that calls, say, the
-`train` function in this library.  Again, see below for a basic
-example.)
-
-Now, given features denoted `xss` we, throughout, denote the
-corresponding targets (or outputs) by `yss`. What is the conv-
-ention surrounding the shape of the targets `yss`?
-
-Suppose the scenario mentioned above: that of modeling a point
-cloud living in R^3 with a 2-d plane. Then, our `xss` tensor
-would naturally have shape `(n,2)` where, yet again, `n` denotes
-the number of examples (i.e., the number of points in our
-point cloud). What shape should `yss` be in this scenario?
-
-In this case, the machinery in DUlib would assume that the cor-
-responding `yss` have shape `(n,1)`.  This may seem unnatural.
-Should not, more simply, the `yss` have shape `(n)` since each
-example's target consists of a single number?
-
-The reason that we prefer `yss` to be of shape `(n,1)` instead
-of just `(n)` is that, in general, the examples' targets can
-consist any number of numbers. We can easily imagine scenarios
-in which we want to model a function with `k` inputs and `m`
-outputs. Then `xss` would be of shape `(n,k)` while `yss` would
-have shape `(n,m)` (and there would be `n` examples).
-
-As we stated above, `xss` should always be of shape `(n,*)`
-(meaning it should be at least 2 dimensional).  It may seems
-reasonable to impose the same convention for targets `yss`.
-And, for, say, regression problems, yes, DUlib assumes that
-the `yss` have shape `(n,*)`. But there is an exception that
-occurs very commonly.
-
-In classification problems (in which, for example, say we want
-to classify images as landscapes, city-scapes, or see- scapes),
-then the target for each image would naturally and simply be an
-int: either `0`, `1`, or `2`.
-
-Furthermore, it makes no sense, in commonly held practice to
-try to map an image to say both a sea-scape or a land-scape.
-Rather, if we wanted something like that we would, after train-
-ing, easily use the model to get, for given set of features,
-our hands on the entire discrete probability distribution of
-the trained model's best guesses over all of the target classes.
-
-In summary, the `xss` are always assumed to be at least 2-dimen-
-sional, and so are the `yss`, unless we are working on a class-
-ification problem, in which case the `yss` are assumed to be
-one dimensional. So that, in the case of a classification pro-
-blem, if `xss` has shape `(n,*)`, then `yss` would have shape
-simply `(n)`.
-
-Lasty, each entry in `yss` should be an `int` in the range `0`
-to `C-1` where `C` is the number of classes. Importantly, `yss`
-must be a `torch.LongTensor` for a classification problem.
-
-A final note on notation: we use `yhatss` thoughout to denote
-the predictions made by a trained model on features unseen
-during training.
-                    _____________________
-
-The following are three demonstrations of basic usage of the
-functionality of DUlib in the case of the simplest neural net:
-the so called linear perceptron.
-
-_Simple linear regression_
-
-  First, we generate some data.
-
-  >>> $import torch$
-  >>> $xs = 100*torch.rand(40); ys = torch.normal(2*xs+9, 10.0)$
-
-  The `x`-values above are selected uniformly from the interval
-  `[0, 100]`.  The `y`-values were obtained by adding normally
-  distributed error to `y=2x+9` when `x` runs through the `xs`.
-
-  Let us next cast the data as tensors of size appropriate for
-  training a neural net.
-
-  >>> $xss = xs.unsqueeze(1); yss = ys.unsqueeze(1)$
-  >>> $xss.size(); yss.size()$
-  |torch.Size([40, 1])|
-  |torch.Size([40, 1])|
-
-  For best performance, we center and normalize the data.
-
-  >>> $from du.lib import center, normalize$
-  >>> $xss,xss_means = center(xss); yss,yss_means = center(yss)$
-  >>> $xss,xss_stds=normalize(xss); yss,yss_stds=normalize(yss)$
-
-  Next, let us create an instance a model that computes the
-  ~least-squares regression~ line (which should be close to
-  `y=2x+9`).
-
-  >>> $import torch.nn as nn$
-  >>> $class LinRegModel(nn.Module):$
-  ...   $def __init__(self):$
-  ...     $super().__init__()$
-  ...     $self.layer = nn.Linear(1, 1)$
-  ...   $def forward(self, xss):$
-  ...     $return self.layer(xss)$
-  >>> $model = LinRegModel()$
-
-  We now specify a ~loss function~, compute the optimal ~learning~
-  ~rate~ and ~momentum~, and train our model.
-
-  >>> `criterion = nn.MSELoss()`
-  >>> `from du.lib import train`
-  >>> `model = train(`
-  ...     `model = model,`
-  ...     `crit = criterion,`
-  ...     `train_data = (xss, yss),`
-  ...     `learn_params = {'lr': 0.1},`
-  ...     `epochs = 50,`
-  ...     `verb = 0)`
-
-  Suppose that we want to predict the `y`-value associated to the
-  `x`-value `50`. If `50` happens to be `x`-value in the data set, we
-  could just take for the prediction the corresponding `y`-value
-  (or the average of the corresponding `y`-values if `50` happens to
-  occur more than once.
-
-  If `50` does not occur, we could use the regression line to make
-  our prediction (this should be close to `2*50+9`). But notice that,
-  even if `50` does occur, we still probably want to use the regres-
-  sion line, since we are assuming that the original data includes
-  error.
-
-  >>> `testss = torch.tensor([50.]).unsqueeze(1)`
-  >>> `testss; testss.size()`
-  `tensor([[50.]])`
-  `torch.Size([1, 1])`
-
-  We mean `center` and `normalize` with respect to the means and
-  standard deviations of the training data.
-
-  >>> `testss, _ = center(testss, xss_means)`
-  >>> `testss, _ = normalize(testss, xss_stds)`
-
-  After running the inputs for which we wish to make an predic-
-  tion through our trained model, we translate the output to
-  where it is supposed to be.
-
-  >>> `yhatss = model(testss)`
-  >>> `prediction = (yhatss.mul_(yss_stds)+yss_means).item()`
-  >>> `abs(prediction - 109) < 5`
-  `True`
-
-_Simple linear regression with learning rate decay_
-
-  The data, which are already centered and normalized are
-  those of the previous example. First we re-instance the
-  model, thereby re-initialing the weights. The criterion
-  is still `MSELoss`.
-
-  >>> model = LinRegModel()
-
-  Let us use the class LearnParam_ to implement a dynamic
-  learning rate that decays over time.
-
-  >>> from du.lib import LearnParams_
-  >>> class LR_decay(LearnParams_):
-  ...   def __init__(self, lr, rate):
-  ...     super().__init__(lr)
-  ...     self.rate = rate
-  ...   def update(self, params):
-  ...     self.lr = self.rate * self.lr
-  ...     super().update(params)
-
-  Now we train using an instance of the above class.
-  >>> learning_rate = 0.1; epochs = 2000
-  >>> decay_rate = 1-75*learning_rate/epochs
-  >>> print(decay_rate)
-  0.99625
-  >>> model = train(
-  ...   model,
-  ...   criterion,
-  ...   (xss, yss),
-  ...   learn_params = LR_decay(learning_rate, decay_rate),
-  ...   epochs = epochs,
-  ...   verb = 0)
-
-  Now we check that the weights of our model converged to about
-  2 and 9, the slope and intercept of the line we used to gen-
-  erate the original data.
-
-  >>> params = list(model.parameters())
-  >>> m = params[0].item(); b = params[1].item()
-
-  Now map the weights back to unnormalized/uncentered data, and
-  check that the slope and intercept are close to 2 and 9,
-
-  >>> my=yss_means.item(); mx=xss_means.item()
-  >>> sy=yss_stds.item(); sx=xss_stds.item()
-  >>> slope = m*sy/sx; intercept = my+b*sy-slope*mx
-  >>> all([abs(slope - 2)  < 0.1, abs(intercept - 9.0) < 10.0])
-  True
-
-Simple linear regression without normalizing or centering:
-
-  There is no reason not to center and normalize for this
-  problem. But, just for the sport of it, one can use the
-  `optimize_ols` function:
-
-  >>> model = LinRegModel()
-  >>> xs = 100*torch.rand(40); ys = torch.normal(2*xs+9, 10.0)
-  >>> xss = xs.unsqueeze(1); yss = ys.unsqueeze(1)
-  >>> from du.lib import optimize_ols
-  >>> model = train(
-  ...     model = model,
-  ...     crit = criterion,
-  ...     train_data = (xss, yss),
-  ...     learn_params = optimize_ols(xss),
-  ...     epochs = 3000,
-  ...     verb = 0)
-  >>> params = list(model.parameters())
-  >>> slope = params[0].item(); intercept = params[1].item()
-  >>> all([abs(slope - 2)  < 0.1, abs(intercept - 9.0) < 10.0])
-  True
-
-  Another way to validate the models above is simply to compute
-  r^2, which is called the coefficient of determination. For the
-  last example, r^2 can be computed by
-
-  >>> from du.lib import r_squared
-  >>> yhatss = model(xss)
-  >>> r_squared(yhatss, yss) # doctest: +SKIP
-  .9711...
-
-  This means that about 97% of the variation in the data is ex-
-  plained by the regression line. Said differently, the model
-  performs very well.
-                    _____________________
-
-_Note on visualizations_
-
-If you have `matplotlib` installed, you can easily take in some
-visualizations of the ideas in the last sections.
-
-To see the graph of the 40-point point-cloud along with the or-
-iginal line (y=2x+9) that we used to generate the cloud, along
-with the regression line that we found using gradient descent
-(via our code in the last demo), simply type this at the com-
-mand line:
-
-  dulib_linreg
-=======
 '''that demonstrate the functionality of `du.lib`.
 
 ~Neural nets~ provide a way to learn from data. The ~weights~ of a
@@ -481,6 +170,16 @@
 ...   `def forward(self, xss):`
 ...     `return self.layer(xss)`
 >>> `model = LinRegModel()`
+
+(Using the functionality of `DUlib`, we can quickly define the
+previous class with
+
+>>> `from du.models import DenseFFNet`
+>>> `LinRegModel = DenseFFNet(1,1)`
+
+This is equivalent to the definition above with one added bene-
+fit that has to do with serialization. Type `pd du.models` in or-
+der to read about this.)
 
 We now specify a ~loss function~ and train our model.
 
@@ -536,7 +235,7 @@
 the model, thereby re-initialing the weights. The criterion is
 still `MSELoss`.
 
->>> `model = LinRegModel()`
+>>> `model = DenseFFNet(1,1)`
 
 Let us use the class `LearnParams_` in `DUlib` to implement a dyna-
 mic learning rate that decays over time. (Read the documenta-
@@ -581,7 +280,7 @@
 >>> `my=yss_means.item(); mx=xss_means.item()`
 >>> `sy=yss_stds.item(); sx=xss_stds.item()`
 >>> `slope = m*sy/sx; intercept = my+b*sy-slope*mx`
->>> `all([abs(slope - 2)  < 0.1, abs(intercept - 9.0) < 10.0])`
+>>> `all([abs(slope - 2)  < 0.2, abs(intercept - 9.0) < 13.0])`
 $True$
 
 Why are the numbers not exactly 2 and 9?
@@ -592,7 +291,7 @@
 lem. But, for the sport of it, one can use the `optimize_ols`
 function in `DUlib` as follows:
 
->>> `model = LinRegModel()`
+>>> `model = DenseFFNet(1,1)`
 >>> `xs = 100*torch.rand(40); ys = torch.normal(2*xs+9, 10.0)`
 >>> `xss = xs.unsqueeze(1); yss = ys.unsqueeze(1)`
 >>> `from du.lib import optimize_ols`
@@ -605,7 +304,7 @@
 ...     `verb = 0`)
 >>> `params = list(model.parameters())`
 >>> `slope = params[0].item(); intercept = params[1].item()`
->>> `all([abs(slope - 2)  < 0.1, abs(intercept - 9.0) < 10.0])`
+>>> `all([abs(slope - 2)  < 0.2, abs(intercept - 9.0) < 13.0])`
 $True$
 
 Another way to validate the trained model above is to compute
@@ -635,133 +334,12 @@
 simply type this at the command line:
 
   `dulib_linreg`
->>>>>>> 7a0a479d
 
 Run the program a couple of times. Each time, the initial point
 cloud is slightly different since we add noise when we generate
 it.
 
 You can watch the models best guess as to the best fit regres-
-<<<<<<< HEAD
-sion line improve over each epoch of training by type at the
-command line
-
-  dulib_linreg_anim
-                    _____________________
-
-Polynomial regression
-
-  The three demonstration above were examples of simple linear
-  regression.  More generally, (ols) polynomial regression ref-
-  ers to fitting a polynomial (of pre-specified degree) to data
-  in a way optimimal in the least-squares sense.
-
-  In this example both our features and targets will have shape
-  `(n,1)`.  To fit higher degree polynomials (so quadratic,
-  cubics, etc. rather than just lines), we regress over not
-  just the xs in xss but also over xs^2, xs^3, ect. (we get
-  constant term in our polynomial since our model classes have
-  a bias by default).
-
-  Let us generate some data by adding noise to a sampled non-
-  linear function.
-
-  >>> xs = 100*torch.rand(40)
-  >>> ys = torch.normal(20*torch.sin(xs)+9, 10.0)
-  >>> xss = xs.unsqueeze(1); yss = ys.unsqueeze(1)
-
-  And try to fit a polynomial of the following degree.
-
-  >>> degree = 5
-
-  We need to build a new model class.
-
-  >>> class SimpleLinReg(nn.Module):
-  ...   def __init__(self, degree):
-  ...     super().__init__()
-  ...     self.deg = degree
-  ...     self.layer = nn.Linear(degree, 1)
-  ...   def forward(self, xss):
-  ...     #copy xss to the cols of a (len(xss),deg) tensor
-  ...     powers = xss * torch.ones(len(xss), self.deg)
-  ...     #square entries in 2rd col, cube those in the 3rd,...
-  ...     powers = powers.pow(torch.arange(1.,self.deg+1))
-  ...     return self.layer(powers)
-
-  Let us instance and train this new class.
-
-  >>> model = train(
-  ...     model = SimpleLinReg(degree),
-  ...     crit = nn.MSELoss(),
-  ...     train_data = (xss, yss),
-  ...     learn_params = {'lr': 0.00001, 'mo': 0.9},
-  ...     epochs = 3000,
-  ...     verb = 0)
-
-  Let's check how well this trained model works.
-
-  >>> test_xss=(100*torch.rand(40)).unsqueeze(1)
-  >>> test_ys = torch.normal(20*torch.sin(xs)+9, 10.0)
-  >>> test_yss = test_ys.unsqueeze(1)
-  >>> yhatss = model(test_xss)
-  >>> from du.lib import r_squared
-  >>> r_squared(yhatss, test_yss)
-
-                    _____________________
-
-Nonlinear regression
-
-  >>> xs = 100*torch.rand(40)
-  >>> ys = torch.normal(20*torch.sin(xs)+9, 10.0)
-  >>> xss = xs.unsqueeze(1); yss = ys.unsqueeze(1)
-  >>> from du.models import OneLayerFC
-  >>> #model = OneLayerFC(width = 10)
-
-                    _____________________
-
-Entire programs that employ the complete functionality of DUlib
-can be found at The DL@DU Project.
-
-'''
-import torch
-import torch.nn as nn
-import matplotlib.pyplot as plt
-from du.lib import optimize_ols, train
-from du.util import _markup
-
-__author__ = 'Scott Simmons'
-__version__ = '0.8.5'
-__status__ = 'Development'
-__date__ = '12/06/19'
-__doc__ = _markup(__doc__)
-
-class LinRegModel(nn.Module):
-  def __init__(self):
-    super().__init__()
-    self.layer = nn.Linear(1, 1)
-  def forward(self, xss):
-    return self.layer(xss)
-
-def simple_linear_regression():
-  import argparse
-
-  xs = 100*torch.rand(40); ys = torch.normal(2*xs+9, 20.0)
-  xss = xs.unsqueeze(1); yss = ys.unsqueeze(1)
-
-  d = optimize_ols(xss)
-  parser = argparse.ArgumentParser(
-      description = 'Simple linear regression via gradient descent',
-      formatter_class=argparse.ArgumentDefaultsHelpFormatter)
-  parser.add_argument('-lr',type=float,help='learning rate',default=d['lr'])
-  parser.add_argument('-mo',type=float,help='momentum',default=d['mo'])
-  parser.add_argument('-epochs',type=int,help='epochs',default=3000)
-  parser.add_argument('-gr',type=int,help='1 to show loss',default=0)
-  args = parser.parse_args()
-
-  model = LinRegModel()
-  model = train(
-      model = model,
-=======
 sion line improve over each epoch of training by typing at the
 command line
 
@@ -816,6 +394,7 @@
 ...     `crit = nn.MSELoss()`,
 ...     `train_data = (xss, yss)`,
 ...     `learn_params = {'lr': 1e-9, 'mo': 0.999}`,
+...     `graph = 0,`
 ...     `epochs = 8000`,
 ...     `verb = 0)`
 
@@ -864,7 +443,49 @@
 
 !Nonlinear regression!
 
-                    ... Coming soon ...
+Let us generate the data as in last demonstration.
+
+>>> `xs = 40*torch.rand(20)-80/3`
+>>> `ys = torch.normal(2*xs*torch.cos(xs/10)-5, 10.0)`
+>>> `xss = xs.unsqueeze(1); yss = ys.unsqueeze(1)`
+
+The following class has a single hidden layer.
+
+>>> `class NonLinModel(nn.Module):`
+...   `def __init__(self, n_hidden):`
+...     `super().__init__()`
+...     `self.layer1 = nn.Linear(1, n_hidden)`
+...     `self.layer2 = nn.Linear(n_hidden, 1)`
+...   `def forward(self, xss):`
+...     `xss = torch.relu(self.layer1(xss))`
+...     `return(self.layer2(xss))`
+
+Let us use 8 nodes in our hidden layer:
+
+>>> `model = NonLinModel(n_hidden = 8)`,
+
+Or, equivalently, using `DUlib`:
+
+>>> model = DenseFFNet(1, 1, (8,))
+
+>>> `model=train(`
+...     `model = model,
+...     `crit = nn.MSELoss()`,
+...     `train_data = (xss, yss)`,
+...     `learn_params = {'lr': 1e-5, 'mo': 0.98}`,
+...     `epochs = 8000`,
+...     `graph = 0,`
+...     `verb = 0)`
+
+>>> `r_squared(model(xss), yss)`
+
+>>> `xs = 40*torch.rand(20)-80/3`
+>>> `xss_test = xs.unsqueeze(1)`
+>>> `ys = torch.normal(2*xs*torch.cos(xs/10)-5, 10.0)`
+>>> `yss_test = ys.unsqueeze(1)`
+>>> `r_squared(model(xss_test), yss_test)`
+
+#doctest:+SKIP
 
 '''
 import os
@@ -880,9 +501,9 @@
 __author__ = 'Scott Simmons'
 __version__ = '0.9'
 __status__ = 'Development'
-__date__ = '12/16/19'
+__date__ = '12/23/19'
 __copyright__ = """
-  Copyright [2019] Scott Simmons
+  Copyright 2019 Scott Simmons
 
   Licensed under the Apache License, Version 2.0 (the "License");
   you may not use this file except in compliance with the License.
@@ -920,7 +541,6 @@
 
   model = dulib.train(
       model = du.models.SimpleLinReg(),
->>>>>>> 7a0a479d
       crit = nn.MSELoss(),
       train_data = (xss, yss),
       learn_params = {'lr':args.lr, 'mo':args.mo},
@@ -930,21 +550,6 @@
   params = list(model.parameters())
   slope = params[0].item(); intercept = params[1].item()
 
-<<<<<<< HEAD
-  fig, _ = plt.subplots()
-  plt.xlabel('x',size='larger');plt.ylabel('y',size='larger')
-  plt.scatter(xs.tolist(),ys.tolist(),s=9)
-  xs = torch.arange(101.)
-  plt.plot(xs, 2*xs+9, c='black', lw=.5, label='y = 2x + 9')
-  plt.plot(xs, slope*xs+intercept, c='red', lw=.9,\
-      label='reg. line: y = {:.2f}x + {:.2f}'.format(slope, intercept))
-  plt.legend(loc=1);
-  plt.show()
-
-def simple_linear_regression_animate():
-  import argparse
-  from du.lib import train, optimize_ols
-=======
   if _has_display:
     fig, _ = plt.subplots()
     plt.xlabel('x',size='larger');plt.ylabel('y',size='larger')
@@ -953,34 +558,24 @@
     plt.plot(xs, 2*xs+9, c='black', lw=.5, label='y = 2x + 9')
     plt.plot(xs, slope*xs+intercept, c='red', lw=.9,\
         label='reg. line: y = {:.2f}x + {:.2f}'.format(slope, intercept))
-    plt.legend(loc=1);
+    plt.legend(loc=0);
     plt.show()
 
   print('r^2 for the original data: {}'.\
-      format(du.lib.r_squared(model(xss),yss)))
+      format(dulib.r_squared(model(xss),yss)))
   xs = 100*torch.rand(40); ys = torch.normal(2*xs+9, 20.0)
   xss_test = xs.unsqueeze(1); yss_test = ys.unsqueeze(1)
   print('r^2 on 20 new test points: {}'.\
-      format(du.lib.r_squared(model(xss_test),yss_test)))
+      format(dulib.r_squared(model(xss_test),yss_test)))
 
 def simple_linear_regression_animate():
   """Program that plays a regression line animation."""
   assert _has_display, 'no X-server found'
->>>>>>> 7a0a479d
 
   xs = 100*torch.rand(40); ys = torch.normal(2*xs+9, 50.0)
   xss = xs.unsqueeze(1); yss = ys.unsqueeze(1)
 
-<<<<<<< HEAD
-  d = optimize_ols(xss)
-  parser = argparse.ArgumentParser(
-      description = 'Simple linear regression via gradient descent',
-      formatter_class=argparse.ArgumentDefaultsHelpFormatter)
-  parser.add_argument('-lr',type=float,help='learning rate',default=d['lr'])
-  parser.add_argument('-mo',type=float,help='momentum',default=d['mo'])
-  parser.add_argument('-epochs',type=int,help='epochs',default=3000)
-=======
-  d = du.lib.optimize_ols(xss)
+  d = dulib.optimize_ols(xss)
   parser = argparse.ArgumentParser(
       description = 'Simple linear regression via gradient descent',
       formatter_class=argparse.ArgumentDefaultsHelpFormatter)
@@ -989,7 +584,6 @@
   parser.add_argument('-mo',type=float,help='momentum',
       default=du.util.format_num(d['mo']))
   parser.add_argument('-epochs',type=int,help='epochs',default=200)
->>>>>>> 7a0a479d
   parser.add_argument('-bs',type=int,help='batchsize <=40',default=-1)
   args = parser.parse_args()
 
@@ -999,15 +593,9 @@
   plt.plot(xs_, 2*xs_+9, c='black', lw=.5, label='y = 2x + 9')
   plt.scatter(xs.tolist(),ys.tolist(),s=9)
 
-<<<<<<< HEAD
-  model = LinRegModel()
-  for epoch in range(args.epochs):
-    model = train(
-=======
   model = du.models.SimpleLinReg()
   for epoch in range(args.epochs):
     model = dulib.train(
->>>>>>> 7a0a479d
         model = model,
         crit = nn.MSELoss(),
         train_data = (xss, yss),
@@ -1019,16 +607,13 @@
     slope = params[0].item(); intercept = params[1].item()
 
     plt.clf()
-<<<<<<< HEAD
-=======
     plt.title('epoch: {}/{}'.format(epoch+1, args.epochs))
->>>>>>> 7a0a479d
     plt.xlabel('x',size='larger');plt.ylabel('y',size='larger')
     plt.scatter(xs.tolist(),ys.tolist(),s=9)
     plt.plot(xs_, 2*xs_+9, c='black', lw=.5, label='y = 2x + 9')
     plt.plot(xs_, slope*xs_+intercept, c='red', lw=.9,\
       label='reg. line: y = {:.2f}x + {:.2f}'.format(slope, intercept))
-    plt.legend(loc=1)
+    plt.legend(loc=0)
     try:
       fig.canvas.flush_events()
     except tkinter.TclError:
@@ -1038,14 +623,7 @@
   plt.show()
 
 def simple_polynomial_regression():
-<<<<<<< HEAD
-  import argparse
-  from du.models import polyize, SimpleLinReg
-  from du.lib import optimize_ols
-
-=======
   """Program that displays a regression polynomial."""
->>>>>>> 7a0a479d
   num_points = 20; x_width = 40.0; h_scale = 1.5; v_shift = 5
   xs = x_width*torch.rand(num_points) - x_width /h_scale
   ys = torch.normal(2*xs*torch.cos(xs/10)-v_shift, 10.0)
@@ -1059,39 +637,26 @@
   parser.add_argument('-deg',type=int,help='degree of poly',default=3)
   parser.add_argument('-lr',type=float,help='learning rate',default=1e-9)
   parser.add_argument('-mo',type=float,help='momentum',default=.999)
-<<<<<<< HEAD
-  parser.add_argument('-epochs',type=int,help='epochs',default=10000)
-=======
   parser.add_argument('-epochs',type=int,help='epochs',default=8000)
->>>>>>> 7a0a479d
   parser.add_argument('-gr',type=int,help='1 to show loss',default=0)
   parser.add_argument('-show_opt',\
       help='show optimal learning parameters and quit',action='store_true')
   args = parser.parse_args()
 
   degree = args.deg
-<<<<<<< HEAD
-  xss = polyize(xss, degree)
-=======
   xss = du.models.polyize(xss, degree)
->>>>>>> 7a0a479d
   print('degree is',degree)
 
   if args.show_opt:
-    print(optimize_ols(xss, verb=2))
+    print(dulib.optimize_ols(xss, verb=2))
     exit()
   if args.lr < 0 or args.mo < 0:
-    learn_params = optimize_ols(xss, verb=1)
+    learn_params = dulib.optimize_ols(xss, verb=1)
   else:
     learn_params = {'lr':args.lr, 'mo':args.mo}
 
-<<<<<<< HEAD
-  model = train(
-      model = SimpleLinReg(degree),
-=======
   model = dulib.train(
       model = du.models.SimpleLinReg(degree),
->>>>>>> 7a0a479d
       crit = nn.MSELoss(),
       train_data = (xss, yss),
       learn_params = learn_params,
@@ -1099,32 +664,6 @@
       graph = args.gr,
       verb = 2)
 
-<<<<<<< HEAD
-  fig, _ = plt.subplots()
-  plt.xlabel('x',size='larger');plt.ylabel('y',size='larger')
-  plt.scatter(xs.tolist(),ys.tolist(),s=9,
-      label='y = 2x*cos(x/10)-{}+10*N(0,1)'.format(v_shift))
-  xs_ = torch.arange(float(int(x_width)+1)) - x_width/h_scale;
-  plt.plot(xs_, xs_*torch.cos(xs_/10)-v_shift, c='black', lw=.5,\
-      label='y = 2x*cos(x/10)-{}'.format(v_shift))
-  yhatss = model(polyize(xs_.unsqueeze(1),degree)).squeeze(1)
-  plt.plot(xs_, yhatss.detach(), c='red', lw=.9,
-      label='reg. poly (deg={})'.format(degree))
-  plt.legend(loc=1);
-  plt.show()
-
-  #test_xss=(100*torch.rand(40)).unsqueeze(1)
-  #test_ys = torch.normal(20*torch.sin(xs)+9, 10.0)
-  #test_yss = test_ys.unsqueeze(1)
-  #yhatss = model(polyize(test_xss, degree))
-  #from du.lib import r_squared
-  #r_squared(yhatss, test_yss)
-
-if __name__ == '__main__':
-  simple_polynomial_regression()
-  import doctest
-  doctest.testmod()
-=======
   if _has_display:
     fig, _ = plt.subplots()
     plt.xlabel('x',size='larger');plt.ylabel('y',size='larger')
@@ -1136,17 +675,17 @@
     yhatss = model(du.models.polyize(xs_.unsqueeze(1),degree)).squeeze(1)
     plt.plot(xs_, yhatss.detach(), c='red', lw=.9,
         label='reg. poly (deg={})'.format(degree))
-    plt.legend(loc=1);
+    plt.legend(loc=0);
     plt.show()
 
-  print('r^2 on the original data: {}'.format(du.lib.r_squared(model(xss),yss)))
+  print('r^2 on the original data: {}'.format(dulib.r_squared(model(xss),yss)))
   xs = 40*torch.rand(20)-80/3
   xss_test = xs.unsqueeze(1)
   ys = torch.normal(2*xs*torch.cos(xs/10)-5, 10.0)
   yss_test = ys.unsqueeze(1)
   print('r^2 on 20 new test points: {}'.\
       format(
-          du.lib.r_squared(model(du.models.polyize(xss_test,degree)),yss_test)))
+          dulib.r_squared(model(du.models.polyize(xss_test,degree)),yss_test)))
 
 def poly_string(coeffs):
   """Rudimentary poly string representation
@@ -1192,6 +731,8 @@
   parser.add_argument('-lr',type=float,help='learning rate',default=1e-9)
   parser.add_argument('-mo',type=float,help='momentum',default=.999)
   parser.add_argument('-epochs',type=int,help='epochs',default=5000)
+  parser.add_argument('-train_first',type=float,
+      help='train for this prop of epochs before graphing',default=0.5)
   parser.add_argument('-gr',type=int,help='1 to show loss',default=0)
   parser.add_argument('-show_opt',\
       help='show optimal learning parameters and quit',action='store_true')
@@ -1202,21 +743,20 @@
   print('degree is',degree)
 
   if args.show_opt:
-    print(optimize_ols(xss, verb=2))
+    print(dulib.optimize_ols(xss, verb=2))
     exit()
   if args.lr < 0 or args.mo < 0:
-    learn_params = optimize_ols(xss, verb=1)
+    learn_params = dulib.optimize_ols(xss, verb=1)
   else:
     learn_params = {'lr':args.lr, 'mo':args.mo}
 
   model = du.models.SimpleLinReg(degree)
-  train_first = 0.5
   model = dulib.train(
       model = model,
       crit = nn.MSELoss(),
       train_data = (xss, yss),
       learn_params = learn_params,
-      epochs = int(train_first*args.epochs),
+      epochs = int(args.train_first*args.epochs),
       graph = args.gr,
       verb = 2)
 
@@ -1228,7 +768,7 @@
   plt.scatter(xs.tolist(),ys.tolist(),s=9,
       label='y = 2x*cos(x/10)-{}+10*N(0,1)'.format(v_shift))
 
-  for epoch in range(int((1-train_first)*args.epochs)):
+  for epoch in range(int((1-args.train_first)*args.epochs)):
     model = dulib.train(
         model = model,
         crit = nn.MSELoss(),
@@ -1243,7 +783,7 @@
 
     plt.clf()
     plt.title('epoch: {}/{}'.\
-        format(int(train_first*args.epochs+epoch+1),args.epochs))
+        format(int(args.train_first*args.epochs+epoch+1),args.epochs))
     plt.xlabel('x',size='larger');plt.ylabel('y',size='larger')
     plt.scatter(xs.tolist(),ys.tolist(),s=9,
         label='y = 2x*cos(x/10)-{}+10*N(0,1)'.format(v_shift))
@@ -1252,7 +792,7 @@
     yhatss = model(du.models.polyize(xs_.unsqueeze(1),degree)).squeeze(1)
     plt.plot(xs_, yhatss.detach(), c='red', lw=.9,
         label=poly_string(coeffs).format(degree))
-    plt.legend(loc=1)
+    plt.legend(loc=0)
     try:
       fig.canvas.flush_events()
     except tkinter.TclError:
@@ -1295,5 +835,4 @@
   if failures == 0:
     from inspect import signature
     for name, ob in _local_functions:
-      print(name,'\n  ', inspect.signature(ob))
->>>>>>> 7a0a479d
+      print(name,'\n  ', inspect.signature(ob))